import {
<<<<<<< HEAD
=======
  TrendingUp,
  DollarSign,
  Users,
>>>>>>> e14cbe64
  AlertTriangle,
  BarChart3,
  DollarSign,
  ExternalLink,
  Eye,
  FileText,
  Network,
  Shield,
  TrendingUp,
  Users
} from 'lucide-react';
import React, { useState } from 'react';
import { useParams } from 'react-router-dom';

import { Badge } from '@client/components/ui/badge';
import { Button } from '@client/components/ui/button';
import { Card, CardContent, CardDescription, CardHeader, CardTitle } from '@client/components/ui/card';
import { Tabs, TabsContent, TabsList, TabsTrigger } from '@client/components/ui/tabs';
import { ImplementationWorkarounds } from '@client/features/bills/ui/implementation-workarounds';

import {
  useBillSponsorshipAnalysis as useSponsorshipAnalysis
} from '../features/bills/model/hooks/useBills';

import React, { useState } from 'react';
import { useParams } from 'react-router-dom';

import { Badge } from '@client/components/ui/badge';
import { Button } from '@client/components/ui/button';
import { Card, CardContent, CardDescription, CardHeader, CardTitle } from '@client/components/ui/card';
import { Tabs, TabsContent, TabsList, TabsTrigger } from '@client/components/ui/tabs';

import {
  useBillSponsorshipAnalysis as useSponsorshipAnalysis
} from '../features/bills/model/hooks/useBills';
import { ImplementationWorkarounds } from '../features/bills/ui/implementation-workarounds';

export default function BillSponsorshipAnalysis() {
  const { id } = useParams();
  const [activeTab, setActiveTab] = useState('overview');
  
  // Use the existing hooks for data fetching
  const { data: sponsorshipData } = useSponsorshipAnalysis(id || '');

  // Mock data for demonstration when API is not available
  const mockSponsorshipData = {
    bill_id: id || '1',
    title: 'Climate Action Framework Bill 2024',
    number: 'Bill No. 15 of 2024',
    introduced: '2024-03-15',
    status: 'Second Reading',
    primarySponsor: {
      id: 'mp-001',
      name: 'Hon. Sarah Wanjiku',
      constituency: 'Nairobi Central',
      party: 'Green Alliance',
      position: 'Chairperson, Environment Committee'
    },
    coSponsors: [
      { id: 'mp-002', name: 'Hon. James Mwangi', constituency: 'Kiambu East', party: 'Progressive Party' },
      { id: 'mp-003', name: 'Hon. Mary Achieng', constituency: 'Kisumu West', party: 'Democratic Union' }
    ],
    totalFinancialExposure: 28700000, // KSh 28.7M
    industryAlignment: 73,
    transparencyScore: 85,
    conflictRisk: 'medium',
    financialBreakdown: {
      directInvestments: 15200000,
      indirectHoldings: 8900000,
      familyInterests: 4600000
    }
  };

  const data = sponsorshipData || mockSponsorshipData;

  const formatCurrency = (amount: number) => {
    return new Intl.NumberFormat('en-KE', {
      style: 'currency',
      currency: 'KES',
      minimumFractionDigits: 0,
      maximumFractionDigits: 0
    }).format(amount);
  };

  const getConflictRiskColor = (risk: string) => {
    switch (risk) {
      case 'high': return 'bg-red-100 text-red-800';
      case 'medium': return 'bg-orange-100 text-orange-800';
      case 'low': return 'bg-green-100 text-green-800';
      default: return 'bg-gray-100 text-gray-800';
    }
  };

  return (
    <div className="container mx-auto px-4 py-8">
      <div className="flex items-center justify-between mb-8">
        <div>
          <h1 className="text-3xl font-bold text-gray-900 flex items-center gap-3">
            <TrendingUp className="h-8 w-8 text-blue-600" />
            Sponsorship & Financial Analysis
          </h1>
          <p className="text-gray-600 mt-2">
            Comprehensive analysis of sponsor financial interests and potential conflicts
          </p>
        </div>
        {id && (
          <Button variant="outline">
            <FileText className="w-4 h-4 mr-2" />
            View Bill #{id}
          </Button>
        )}
      </div>

      {/* Bill Overview */}
      {data && (
        <Card className="mb-8">
          <CardHeader>
            <div className="flex items-center justify-between">
              <div>
                <CardTitle className="text-xl">{data.title}</CardTitle>
                <CardDescription>{data.number} • Introduced {data.introduced}</CardDescription>
              </div>
              <Badge className={getConflictRiskColor(data.conflictRisk)}>
                {data.conflictRisk.toUpperCase()} CONFLICT RISK
              </Badge>
            </div>
          </CardHeader>
          <CardContent>
            <div className="grid grid-cols-1 md:grid-cols-4 gap-6">
              <div className="text-center p-4 bg-red-50 rounded-lg">
                <DollarSign className="w-8 h-8 text-red-600 mx-auto mb-2" />
                <div className="text-2xl font-bold text-red-600">
                  {formatCurrency(data.totalFinancialExposure)}
                </div>
                <div className="text-sm text-gray-600">Total Financial Exposure</div>
              </div>
              <div className="text-center p-4 bg-blue-50 rounded-lg">
                <BarChart3 className="w-8 h-8 text-blue-600 mx-auto mb-2" />
                <div className="text-2xl font-bold text-blue-600">{data.industryAlignment}%</div>
                <div className="text-sm text-gray-600">Industry Alignment</div>
              </div>
              <div className="text-center p-4 bg-green-50 rounded-lg">
                <Shield className="w-8 h-8 text-green-600 mx-auto mb-2" />
                <div className="text-2xl font-bold text-green-600">{data.transparencyScore}%</div>
                <div className="text-sm text-gray-600">Transparency Score</div>
              </div>
              <div className="text-center p-4 bg-purple-50 rounded-lg">
                <Users className="w-8 h-8 text-purple-600 mx-auto mb-2" />
                <div className="text-2xl font-bold text-purple-600">{data.coSponsors.length + 1}</div>
                <div className="text-sm text-gray-600">Total Sponsors</div>
              </div>
            </div>
          </CardContent>
        </Card>
      )}

      {/* Main Analysis Tabs */}
      <Tabs value={activeTab} onValueChange={setActiveTab} className="space-y-6">
        <TabsList className="grid w-full grid-cols-5">
          <TabsTrigger value="overview">Overview</TabsTrigger>
          <TabsTrigger value="primary">Primary Sponsor</TabsTrigger>
          <TabsTrigger value="cosponsors">Co-Sponsors</TabsTrigger>
          <TabsTrigger value="financial">Financial Network</TabsTrigger>
          <TabsTrigger value="workarounds">Workarounds</TabsTrigger>
        </TabsList>

        <TabsContent value="overview" className="space-y-6">
          <div className="grid lg:grid-cols-2 gap-6">
            <Card>
              <CardHeader>
                <CardTitle className="flex items-center gap-2">
                  <DollarSign className="w-5 h-5" />
                  Financial Breakdown
                </CardTitle>
                <CardDescription>Detailed analysis of financial interests</CardDescription>
              </CardHeader>
              <CardContent className="space-y-4">
                <div className="flex items-center justify-between p-3 bg-red-50 rounded-lg">
                  <span className="font-medium">Direct Investments</span>
                  <span className="font-bold text-red-600">
                    {formatCurrency(data?.financialBreakdown?.directInvestments || 0)}
                  </span>
                </div>
                <div className="flex items-center justify-between p-3 bg-orange-50 rounded-lg">
                  <span className="font-medium">Indirect Holdings</span>
                  <span className="font-bold text-orange-600">
                    {formatCurrency(data?.financialBreakdown?.indirectHoldings || 0)}
                  </span>
                </div>
                <div className="flex items-center justify-between p-3 bg-yellow-50 rounded-lg">
                  <span className="font-medium">Family Interests</span>
                  <span className="font-bold text-yellow-600">
                    {formatCurrency(data?.financialBreakdown?.familyInterests || 0)}
                  </span>
                </div>
              </CardContent>
            </Card>

            <Card>
              <CardHeader>
                <CardTitle className="flex items-center gap-2">
                  <AlertTriangle className="w-5 h-5" />
                  Risk Assessment
                </CardTitle>
                <CardDescription>Potential conflict of interest indicators</CardDescription>
              </CardHeader>
              <CardContent className="space-y-4">
                <div className="space-y-3">
                  <div className="flex items-center justify-between">
                    <span>Financial Exposure Level</span>
                    <Badge className="bg-red-100 text-red-800">HIGH</Badge>
                  </div>
                  <div className="flex items-center justify-between">
                    <span>Industry Alignment</span>
                    <Badge className="bg-orange-100 text-orange-800">MODERATE</Badge>
                  </div>
                  <div className="flex items-center justify-between">
                    <span>Disclosure Completeness</span>
                    <Badge className="bg-green-100 text-green-800">GOOD</Badge>
                  </div>
                  <div className="flex items-center justify-between">
                    <span>Historical Voting Pattern</span>
                    <Badge className="bg-orange-100 text-orange-800">CONSISTENT</Badge>
                  </div>
                </div>
              </CardContent>
            </Card>
          </div>
        </TabsContent>

        <TabsContent value="primary" className="space-y-6">
          <Card>
            <CardHeader>
              <CardTitle>Primary Sponsor Analysis</CardTitle>
              <CardDescription>Detailed analysis of the primary bill sponsor</CardDescription>
            </CardHeader>
            <CardContent>
              {data?.primarySponsor && (
                <div className="space-y-6">
                  <div className="flex items-start gap-4 p-6 bg-gray-50 rounded-lg">
                    <div className="w-16 h-16 bg-blue-100 rounded-full flex items-center justify-center">
                      <Users className="w-8 h-8 text-blue-600" />
                    </div>
                    <div className="flex-1">
                      <h3 className="text-xl font-semibold text-gray-900">{data.primarySponsor.name}</h3>
                      <p className="text-gray-600">{data.primarySponsor.constituency} • {data.primarySponsor.party}</p>
                      <p className="text-sm text-gray-500 mt-1">{data.primarySponsor.position}</p>
                      <div className="flex gap-2 mt-3">
                        <Button size="sm" variant="outline">
                          <Eye className="w-4 h-4 mr-1" />
                          View Profile
                        </Button>
                        <Button size="sm" variant="outline">
                          <BarChart3 className="w-4 h-4 mr-1" />
                          Voting History
                        </Button>
                      </div>
                    </div>
                  </div>
                  
                  <div className="grid md:grid-cols-2 gap-6">
                    <div>
                      <h4 className="font-semibold mb-3">Financial Interests</h4>
                      <div className="space-y-2">
                        <div className="flex justify-between text-sm">
                          <span>Clean Energy Investments</span>
                          <span className="font-medium">KSh 12.3M</span>
                        </div>
                        <div className="flex justify-between text-sm">
                          <span>Environmental Consulting</span>
                          <span className="font-medium">KSh 3.2M</span>
                        </div>
                        <div className="flex justify-between text-sm">
                          <span>Green Technology Shares</span>
                          <span className="font-medium">KSh 8.7M</span>
                        </div>
                      </div>
                    </div>
                    
                    <div>
                      <h4 className="font-semibold mb-3">Committee Positions</h4>
                      <div className="space-y-2">
                        <Badge variant="secondary">Environment Committee (Chair)</Badge>
                        <Badge variant="secondary">Energy Committee (Member)</Badge>
                        <Badge variant="secondary">Climate Change Caucus (Founder)</Badge>
                      </div>
                    </div>
                  </div>
                </div>
              )}
            </CardContent>
          </Card>
        </TabsContent>

        <TabsContent value="cosponsors" className="space-y-6">
          <Card>
            <CardHeader>
              <CardTitle>Co-Sponsors Analysis</CardTitle>
              <CardDescription>Analysis of co-sponsors and their relationships</CardDescription>
            </CardHeader>
            <CardContent>
              <div className="space-y-4">
                {data?.coSponsors?.map((sponsor: { id: string; name: string; constituency: string; party: string }) => (
                  <div key={sponsor.id} className="flex items-center justify-between p-4 bg-gray-50 rounded-lg">
                    <div className="flex items-center gap-3">
                      <div className="w-10 h-10 bg-blue-100 rounded-full flex items-center justify-center">
                        <Users className="w-5 h-5 text-blue-600" />
                      </div>
                      <div>
                        <h4 className="font-medium text-gray-900">{sponsor.name}</h4>
                        <p className="text-sm text-gray-600">{sponsor.constituency} • {sponsor.party}</p>
                      </div>
                    </div>
                    <div className="flex items-center gap-2">
                      <Badge variant="outline">Environmental Advocate</Badge>
                      <Button size="sm" variant="outline">
                        <Eye className="w-4 h-4 mr-1" />
                        Details
                      </Button>
                    </div>
                  </div>
                ))}
              </div>
            </CardContent>
          </Card>
        </TabsContent>

        <TabsContent value="financial" className="space-y-6">
          <Card>
            <CardHeader>
              <CardTitle className="flex items-center gap-2">
                <Network className="w-5 h-5" />
                Financial Network Analysis
              </CardTitle>
              <CardDescription>Mapping of financial connections and influence networks</CardDescription>
            </CardHeader>
            <CardContent>
              <div className="space-y-6">
                <div className="text-center p-8 bg-gray-50 rounded-lg">
                  <Network className="w-16 h-16 text-gray-400 mx-auto mb-4" />
                  <h3 className="text-lg font-semibold text-gray-900 mb-2">Interactive Network Visualization</h3>
                  <p className="text-gray-600 mb-4">
                    Explore the complex web of financial relationships, corporate connections, and influence pathways
                  </p>
                  <Button>
                    <ExternalLink className="w-4 h-4 mr-2" />
                    Launch Network Viewer
                  </Button>
                </div>
                
                <div className="grid md:grid-cols-2 gap-6">
                  <div>
                    <h4 className="font-semibold mb-3">Key Corporate Connections</h4>
                    <div className="space-y-2">
                      <div className="flex items-center justify-between p-2 bg-blue-50 rounded">
                        <span className="text-sm">GreenTech Industries Ltd</span>
                        <Badge variant="secondary">Board Member</Badge>
                      </div>
                      <div className="flex items-center justify-between p-2 bg-green-50 rounded">
                        <span className="text-sm">Renewable Energy Consortium</span>
                        <Badge variant="secondary">Shareholder</Badge>
                      </div>
                      <div className="flex items-center justify-between p-2 bg-yellow-50 rounded">
                        <span className="text-sm">Climate Solutions Fund</span>
                        <Badge variant="secondary">Advisor</Badge>
                      </div>
                    </div>
                  </div>
                  
                  <div>
                    <h4 className="font-semibold mb-3">Lobbying Activities</h4>
                    <div className="space-y-2">
                      <div className="flex items-center justify-between p-2 bg-orange-50 rounded">
                        <span className="text-sm">Environmental Lobby Group</span>
                        <Badge variant="secondary">KSh 2.1M</Badge>
                      </div>
                      <div className="flex items-center justify-between p-2 bg-red-50 rounded">
                        <span className="text-sm">Clean Energy Alliance</span>
                        <Badge variant="secondary">KSh 1.8M</Badge>
                      </div>
                    </div>
                  </div>
                </div>
              </div>
            </CardContent>
          </Card>
        </TabsContent>

        <TabsContent value="workarounds" className="space-y-6">
          <div className="mb-6">
            <h2 className="text-2xl font-bold text-gray-900 mb-2">Implementation Workaround Detection</h2>
            <p className="text-gray-600">
              Analysis of potential workarounds and constitutional bypass mechanisms related to this legislation
            </p>
          </div>
          
          {id && <ImplementationWorkarounds bill_id={id} />}
        </TabsContent>
      </Tabs>
    </div>
  );
}

export const SponsorshipOverviewWrapper: React.FC = () => {
  const { id } = useParams();

  return (
    <div className="container mx-auto px-4 py-8">
      <h1 className="text-3xl font-bold mb-8">Sponsorship Overview</h1>

      <Card>
        <CardHeader>
          <CardTitle>Overview {id ? `for Bill #${id}` : ''}</CardTitle>
          <CardDescription>High-level sponsorship analysis summary</CardDescription>
        </CardHeader>
        <CardContent>
          <p className="text-gray-600">Overview analysis content...</p>
        </CardContent>
      </Card>
    </div>
  );
};

export const PrimarySponsorWrapper: React.FC = () => {
  const { id } = useParams();

  return (
    <div className="container mx-auto px-4 py-8">
      <h1 className="text-3xl font-bold mb-8">Primary Sponsor Analysis</h1>

      <Card>
        <CardHeader>
          <CardTitle>Primary Sponsor {id ? `for Bill #${id}` : ''}</CardTitle>
          <CardDescription>Analysis of the primary bill sponsor</CardDescription>
        </CardHeader>
        <CardContent>
          <p className="text-gray-600">Primary sponsor analysis content...</p>
        </CardContent>
      </Card>
    </div>
  );
};

export const CoSponsorsWrapper: React.FC = () => {
  const { id } = useParams();

  return (
    <div className="container mx-auto px-4 py-8">
      <h1 className="text-3xl font-bold mb-8">Co-Sponsors Analysis</h1>

      <Card>
        <CardHeader>
          <CardTitle>Co-Sponsors {id ? `for Bill #${id}` : ''}</CardTitle>
          <CardDescription>Analysis of co-sponsors and their relationships</CardDescription>
        </CardHeader>
        <CardContent>
          <p className="text-gray-600">Co-sponsors analysis content...</p>
        </CardContent>
      </Card>
    </div>
  );
};

export const FinancialNetworkWrapper: React.FC = () => {
  const { id } = useParams();

  return (
    <div className="container mx-auto px-4 py-8">
      <h1 className="text-3xl font-bold mb-8">Financial Network Analysis</h1>

      <Card>
        <CardHeader>
          <CardTitle>Financial Network {id ? `for Bill #${id}` : ''}</CardTitle>
          <CardDescription>Analysis of financial connections and funding</CardDescription>
        </CardHeader>
        <CardContent>
          <p className="text-gray-600">Financial network analysis content...</p>
        </CardContent>
      </Card>
    </div>
  );
};

export const MethodologyWrapper: React.FC = () => {
  const { id } = useParams();

  return (
    <div className="container mx-auto px-4 py-8">
      <h1 className="text-3xl font-bold mb-8">Analysis Methodology</h1>

      <Card>
        <CardHeader>
          <CardTitle>Methodology {id ? `for Bill #${id}` : ''}</CardTitle>
          <CardDescription>How the sponsorship analysis is conducted</CardDescription>
        </CardHeader>
        <CardContent>
          <p className="text-gray-600">Methodology explanation...</p>
        </CardContent>
      </Card>
    </div>
  );
};
<|MERGE_RESOLUTION|>--- conflicted
+++ resolved
@@ -1,10 +1,4 @@
 import {
-<<<<<<< HEAD
-=======
-  TrendingUp,
-  DollarSign,
-  Users,
->>>>>>> e14cbe64
   AlertTriangle,
   BarChart3,
   DollarSign,
