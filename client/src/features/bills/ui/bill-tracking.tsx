--- conflicted
+++ resolved
@@ -1,4 +1,3 @@
-<<<<<<< HEAD
 import { useState, useEffect } from 'react';
 import { Star, Bell, Eye, Share2, MessageSquare, TrendingUp, Calendar, User } from 'lucide-react';
 import { Button } from '@/components/ui/button';
@@ -7,8 +6,6 @@
 import { Switch } from '@/components/ui/switch';
 import { Label } from '@/components/ui/label';
 import { Separator } from '@/components/ui/separator';
-=======
->>>>>>> e14cbe64
 import { useMutation, useQueryClient } from '@tanstack/react-query';
 import { Star, Bell, Eye, Share2, MessageSquare, TrendingUp, Calendar, User } from 'lucide-react';
 import { useState, useEffect } from 'react';
