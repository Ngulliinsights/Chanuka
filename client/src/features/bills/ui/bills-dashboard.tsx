--- conflicted
+++ resolved
@@ -5,7 +5,6 @@
  * Features: advanced filtering, search, real-time updates, and civic utilities integration.
  */
 
-<<<<<<< HEAD
 import {
   Search,
   RefreshCw,
@@ -37,27 +36,6 @@
 import { useMediaQuery } from '@client/hooks/useMediaQuery';
 import { useAppStore, useBillsFilters, useUserPreferences } from '@client/store/unified-state-manager';
 import { copySystem } from '@client/content/copy-system';
-=======
-import { useQuery } from '@tanstack/react-query';
-import {
-  ChevronDown,
-  ChevronUp,
-  Download,
-  LayoutGrid,
-  LayoutList,
-  RefreshCw,
-  Search
-} from 'lucide-react';
-import { useCallback, useEffect, useMemo, useState } from 'react';
-
-import { ClientSharedAdapter } from '@client/adapters/shared-module-adapter';
-import { Button } from '@client/components/ui/button';
-import { Card, CardContent } from '@client/components/ui/card';
-import { Input } from '@client/components/ui/input';
-import { Select, SelectItem } from '@client/components/ui/select';
-import { useMediaQuery } from '@client/hooks/useMediaQuery';
-import { queryKeys } from '@client/lib/react-query-config';
->>>>>>> e14cbe64
 import { cn } from '@client/lib/utils';
 import { demoDataService, type DemoBill } from '@client/services/realistic-demo-data';
 import { logger } from '@client/utils/logger';
@@ -66,20 +44,201 @@
 import { StatsOverview } from './stats-overview';
 import { BillGrid } from './virtual-bill-grid';
 
-<<<<<<< HEAD
-=======
-// ============================================================================
-// Type Definitions
-// ============================================================================
-
->>>>>>> e14cbe64
 interface BillsDashboardProps {
   className?: string;
   initialFilters?: Partial<BillsQueryParams>;
 }
 
-<<<<<<< HEAD
-export function BillsDashboard({ className }: BillsDashboardProps) {
+interface BillsQueryParams {
+  search?: string;
+  status?: string;
+  urgency?: string;
+  policyArea?: string;
+  limit?: number;
+  offset?: number;
+  sortBy?: 'date' | 'title' | 'urgency' | 'engagement';
+  sortOrder?: 'asc' | 'desc';
+}
+
+interface DashboardStats {
+  totalBills: number;
+  urgentCount: number;
+  constitutionalFlags: number;
+  trendingCount: number;
+  lastUpdated: string;
+}
+
+// Use DemoBill as our Bill type for consistency
+type Bill = DemoBill;
+
+// ============================================================================
+// Custom Hooks
+// ============================================================================
+
+/**
+ * Custom hook for debounced search with proper cleanup
+ * This ensures we don't trigger excessive API calls while the user is typing
+ */
+function useDebouncedValue<T>(value: T, delay: number): T {
+  const [debouncedValue, setDebouncedValue] = useState<T>(value);
+
+  useEffect(() => {
+    // Set up the timeout to update the debounced value after the delay
+    const timeoutId = setTimeout(() => {
+      setDebouncedValue(value);
+    }, delay);
+
+    // Clean up the timeout if value changes before delay completes
+    return () => {
+      clearTimeout(timeoutId);
+    };
+  }, [value, delay]);
+
+  return debouncedValue;
+}
+
+/**
+ * Custom hook to calculate dashboard statistics
+ * Memoized to prevent recalculation on every render
+ */
+function useBillsStats(bills: Bill[], totalItems: number): DashboardStats {
+  return useMemo(() => {
+    if (!bills.length) {
+      return {
+        totalBills: 0,
+        urgentCount: 0,
+        constitutionalFlags: 0,
+        trendingCount: 0,
+        lastUpdated: new Date().toISOString()
+      };
+    }
+
+    // Calculate urgency scores and engagement summaries for all bills
+    // Using shared civic utilities for consistent calculation logic
+    const enrichedBills = bills.map(bill => ({
+      ...bill,
+      urgencyScore: ClientSharedAdapter.civic.calculateUrgencyScore({
+        introducedDate: bill.introducedDate,
+        status: bill.status,
+        policyAreas: bill.policyAreas,
+        constitutionalFlags: bill.constitutionalFlags
+      }),
+      engagementSummary: ClientSharedAdapter.civic.generateEngagementSummary({
+        views: bill.engagement?.views ?? 0,
+        comments: bill.engagement?.comments ?? 0,
+        votes: (bill.engagement?.votes?.support ?? 0) + 
+               (bill.engagement?.votes?.oppose ?? 0) + 
+               (bill.engagement?.votes?.neutral ?? 0),
+        shares: bill.engagement?.shares ?? 0
+      })
+    }));
+
+    // Count bills meeting various criteria
+    const urgentCount = enrichedBills.filter(bill => 
+      bill.urgencyLevel === 'high' || 
+      bill.urgencyLevel === 'critical' || 
+      bill.urgencyScore >= 4
+    ).length;
+
+    const constitutionalFlags = bills.filter(bill => 
+      bill.constitutionalFlags === true
+    ).length;
+
+    const trendingCount = enrichedBills.filter(bill => 
+      bill.engagementSummary.includes('High') || 
+      bill.engagementSummary.includes('Very high')
+    ).length;
+
+    return {
+      totalBills: totalItems,
+      urgentCount,
+      constitutionalFlags,
+      trendingCount,
+      lastUpdated: new Date().toISOString()
+    };
+  }, [bills, totalItems]);
+}
+
+/**
+ * Custom hook for CSV export functionality
+ * Encapsulates the export logic with proper error handling
+ */
+function useExportBills(bills: Bill[]) {
+  return useCallback(() => {
+    try {
+      if (bills.length === 0) {
+        logger.warn('No bills to export', { component: 'BillsDashboard' });
+        return;
+      }
+
+      // Transform bills data into CSV-friendly format
+      const csvData = bills.map((bill) => ({
+        'Bill Number': bill.billNumber ?? '',
+        'Title': bill.title ?? '',
+        'Status': bill.status ?? '',
+        'Urgency': bill.urgencyLevel ?? '',
+        'Introduced Date': bill.introducedDate ?? '',
+        'Policy Areas': bill.policyAreas?.join('; ') ?? '',
+        'View Count': bill.engagement?.views ?? 0,
+        'Comment Count': bill.engagement?.comments ?? 0,
+        'Support Votes': bill.engagement?.votes?.support ?? 0,
+        'Oppose Votes': bill.engagement?.votes?.oppose ?? 0,
+      }));
+
+      // Build CSV string with proper escaping
+      const headers = Object.keys(csvData[0]);
+      const csvContent = [
+        headers.join(','),
+        ...csvData.map((row) =>
+          headers.map(header => {
+            const value = String(row[header as keyof typeof row]);
+            // Escape quotes and wrap in quotes if contains comma or newline
+            return value.includes(',') || value.includes('\n') || value.includes('"')
+              ? `"${value.replace(/"/g, '""')}"`
+              : value;
+          }).join(',')
+        ),
+      ].join('\n');
+
+      // Create and trigger download
+      const blob = new Blob([csvContent], { type: 'text/csv;charset=utf-8;' });
+      const link = document.createElement('a');
+      const url = URL.createObjectURL(blob);
+      
+      link.setAttribute('href', url);
+      link.setAttribute('download', `bills-export-${new Date().toISOString().split('T')[0]}.csv`);
+      link.style.visibility = 'hidden';
+      
+      document.body.appendChild(link);
+      link.click();
+      document.body.removeChild(link);
+      
+      // Clean up the blob URL
+      URL.revokeObjectURL(url);
+
+      logger.info('Bills exported successfully', {
+        component: 'BillsDashboard',
+        count: csvData.length,
+      });
+    } catch (error) {
+      logger.error('Failed to export bills', {
+        component: 'BillsDashboard',
+        error: error instanceof Error ? error.message : 'Unknown error',
+      });
+      // In a real app, you'd show a toast notification here
+      console.error('Export failed:', error);
+    }
+  }, [bills]);
+}
+
+// ============================================================================
+// Main Component
+// ============================================================================
+
+export function BillsDashboard({ 
+  className, 
+  initialFilters = {} 
+}: BillsDashboardProps) {
   const isMobile = useMediaQuery('(max-width: 768px)');
   
   // Enhanced state management
@@ -111,7 +270,16 @@
     useAppStore.getState().updateFilters(newFilters);
   }, []);
 
-  const { data: billsData, isLoading: loading, error: billsError, refetch } = useBills(filters);
+  // Update filters when debounced search changes
+  useEffect(() => {
+    if (debouncedSearch.length >= 2 || debouncedSearch.length === 0) {
+      setFilters(prev => ({
+        ...prev,
+        search: debouncedSearch,
+        offset: 0, // Reset pagination on new search
+      }));
+    }
+  }, [debouncedSearch]);
 
   // Enhanced demo data integration for investor presentations
   const bills = useMemo(() => billsData?.bills || [], [billsData?.bills]);
@@ -123,43 +291,13 @@
     lastUpdated: new Date().toISOString(),
   };
   const error = billsError?.message || null;
-=======
-interface BillsQueryParams {
-  search?: string;
-  status?: string;
-  urgency?: string;
-  policyArea?: string;
-  limit?: number;
-  offset?: number;
-  sortBy?: 'date' | 'title' | 'urgency' | 'engagement';
-  sortOrder?: 'asc' | 'desc';
-}
-
-interface DashboardStats {
-  totalBills: number;
-  urgentCount: number;
-  constitutionalFlags: number;
-  trendingCount: number;
-  lastUpdated: string;
-}
-
-// Use DemoBill as our Bill type for consistency
-type Bill = DemoBill;
-
-// ============================================================================
-// Custom Hooks
-// ============================================================================
->>>>>>> e14cbe64
-
-/**
- * Custom hook for debounced search with proper cleanup
- * This ensures we don't trigger excessive API calls while the user is typing
- */
-function useDebouncedValue<T>(value: T, delay: number): T {
-  const [debouncedValue, setDebouncedValue] = useState<T>(value);
-
+
+  // Calculate pagination information
+  const currentPage = Math.floor((filters.offset || 0) / (filters.limit || 12)) + 1;
+  const totalPages = Math.ceil(totalItems / (filters.limit || 12));
+
+  // Enhanced debounced search with validation
   useEffect(() => {
-<<<<<<< HEAD
     const timer = setTimeout(() => {
       const query = searchInput.trim();
       if (query.length >= 2 || query.length === 0) {
@@ -170,7 +308,6 @@
           page: 1, // Reset to first page on new search
         }));
       }
-    }, 300);
 
     return () => clearTimeout(timer);
   }, [searchInput]);
@@ -192,6 +329,12 @@
           type: 'success',
           message: copySystem.confirmations.billShared
         });
+      } else {
+        // Fallback to clipboard copy
+        const url = `${window.location.origin}/bills/${billId}`;
+        await navigator.clipboard.writeText(url);
+        // TODO: Show success toast notification
+        console.log('Link copied to clipboard');
       }
       
       logger.info('Bill save toggled', {
@@ -270,325 +413,6 @@
     // Navigate to bill detail page with comment section focused
     window.location.href = `/bills/${billId}#comments`;
   }, []);
-=======
-    // Set up the timeout to update the debounced value after the delay
-    const timeoutId = setTimeout(() => {
-      setDebouncedValue(value);
-    }, delay);
-
-    // Clean up the timeout if value changes before delay completes
-    return () => {
-      clearTimeout(timeoutId);
-    };
-  }, [value, delay]);
-
-  return debouncedValue;
-}
-
-/**
- * Custom hook to calculate dashboard statistics
- * Memoized to prevent recalculation on every render
- */
-function useBillsStats(bills: Bill[], totalItems: number): DashboardStats {
-  return useMemo(() => {
-    if (!bills.length) {
-      return {
-        totalBills: 0,
-        urgentCount: 0,
-        constitutionalFlags: 0,
-        trendingCount: 0,
-        lastUpdated: new Date().toISOString()
-      };
-    }
-
-    // Calculate urgency scores and engagement summaries for all bills
-    // Using shared civic utilities for consistent calculation logic
-    const enrichedBills = bills.map(bill => ({
-      ...bill,
-      urgencyScore: ClientSharedAdapter.civic.calculateUrgencyScore({
-        introducedDate: bill.introducedDate,
-        status: bill.status,
-        policyAreas: bill.policyAreas,
-        constitutionalFlags: bill.constitutionalFlags
-      }),
-      engagementSummary: ClientSharedAdapter.civic.generateEngagementSummary({
-        views: bill.engagement?.views ?? 0,
-        comments: bill.engagement?.comments ?? 0,
-        votes: (bill.engagement?.votes?.support ?? 0) + 
-               (bill.engagement?.votes?.oppose ?? 0) + 
-               (bill.engagement?.votes?.neutral ?? 0),
-        shares: bill.engagement?.shares ?? 0
-      })
-    }));
->>>>>>> e14cbe64
-
-    // Count bills meeting various criteria
-    const urgentCount = enrichedBills.filter(bill => 
-      bill.urgencyLevel === 'high' || 
-      bill.urgencyLevel === 'critical' || 
-      bill.urgencyScore >= 4
-    ).length;
-
-    const constitutionalFlags = bills.filter(bill => 
-      bill.constitutionalFlags === true
-    ).length;
-
-    const trendingCount = enrichedBills.filter(bill => 
-      bill.engagementSummary.includes('High') || 
-      bill.engagementSummary.includes('Very high')
-    ).length;
-
-    return {
-      totalBills: totalItems,
-      urgentCount,
-      constitutionalFlags,
-      trendingCount,
-      lastUpdated: new Date().toISOString()
-    };
-  }, [bills, totalItems]);
-}
-
-/**
- * Custom hook for CSV export functionality
- * Encapsulates the export logic with proper error handling
- */
-function useExportBills(bills: Bill[]) {
-  return useCallback(() => {
-    try {
-<<<<<<< HEAD
-      // Create CSV data from filtered bills
-      const csvData = filteredBills.map((bill: Bill) => ({
-        'Bill Number': bill.id,
-        Title: bill.title,
-        Status: bill.status,
-        Category: bill.category,
-        'Introduced Date': bill.introduced_date,
-        'View Count': bill.engagementMetrics?.views || 0,
-        'Comment Count': bill.comments?.length || 0,
-=======
-      if (bills.length === 0) {
-        logger.warn('No bills to export', { component: 'BillsDashboard' });
-        return;
-      }
-
-      // Transform bills data into CSV-friendly format
-      const csvData = bills.map((bill) => ({
-        'Bill Number': bill.billNumber ?? '',
-        'Title': bill.title ?? '',
-        'Status': bill.status ?? '',
-        'Urgency': bill.urgencyLevel ?? '',
-        'Introduced Date': bill.introducedDate ?? '',
-        'Policy Areas': bill.policyAreas?.join('; ') ?? '',
-        'View Count': bill.engagement?.views ?? 0,
-        'Comment Count': bill.engagement?.comments ?? 0,
-        'Support Votes': bill.engagement?.votes?.support ?? 0,
-        'Oppose Votes': bill.engagement?.votes?.oppose ?? 0,
->>>>>>> e14cbe64
-      }));
-
-      // Build CSV string with proper escaping
-      const headers = Object.keys(csvData[0]);
-      const csvContent = [
-        headers.join(','),
-<<<<<<< HEAD
-        ...csvData.map((row: Record<string, string | number>) =>
-          headers.map(header => `"${row[header]}"`).join(',')
-=======
-        ...csvData.map((row) =>
-          headers.map(header => {
-            const value = String(row[header as keyof typeof row]);
-            // Escape quotes and wrap in quotes if contains comma or newline
-            return value.includes(',') || value.includes('\n') || value.includes('"')
-              ? `"${value.replace(/"/g, '""')}"`
-              : value;
-          }).join(',')
->>>>>>> e14cbe64
-        ),
-      ].join('\n');
-
-      // Create and trigger download
-      const blob = new Blob([csvContent], { type: 'text/csv;charset=utf-8;' });
-      const link = document.createElement('a');
-      const url = URL.createObjectURL(blob);
-      
-      link.setAttribute('href', url);
-      link.setAttribute('download', `bills-export-${new Date().toISOString().split('T')[0]}.csv`);
-      link.style.visibility = 'hidden';
-      
-      document.body.appendChild(link);
-      link.click();
-      document.body.removeChild(link);
-      
-      // Clean up the blob URL
-      URL.revokeObjectURL(url);
-
-      logger.info('Bills exported successfully', {
-        component: 'BillsDashboard',
-        count: csvData.length,
-      });
-    } catch (error) {
-      logger.error('Failed to export bills', {
-        component: 'BillsDashboard',
-        error: error instanceof Error ? error.message : 'Unknown error',
-      });
-      // In a real app, you'd show a toast notification here
-      console.error('Export failed:', error);
-    }
-  }, [bills]);
-}
-
-// ============================================================================
-// Main Component
-// ============================================================================
-
-export function BillsDashboard({ 
-  className, 
-  initialFilters = {} 
-}: BillsDashboardProps) {
-  const isMobile = useMediaQuery('(max-width: 768px)');
-
-  // Local state for UI preferences
-  const [searchInput, setSearchInput] = useState('');
-  const [viewMode, setViewMode] = useState<'grid' | 'list'>('grid');
-  const [sortBy, setSortBy] = useState<'date' | 'title' | 'urgency' | 'engagement'>('date');
-  const [sortOrder, setSortOrder] = useState<'asc' | 'desc'>('desc');
-
-  // Filters state with sensible defaults
-  const [filters, setFilters] = useState<BillsQueryParams>({
-    limit: 12,
-    offset: 0,
-    sortBy: 'date',
-    sortOrder: 'desc',
-    ...initialFilters,
-  });
-
-<<<<<<< HEAD
-      // Update filters to trigger new query
-      setFilters((prev: BillsQueryParams) => ({
-=======
-  // Use debounced search to avoid excessive API calls
-  const debouncedSearch = useDebouncedValue(searchInput.trim(), 300);
-
-  // Update filters when debounced search changes
-  useEffect(() => {
-    if (debouncedSearch.length >= 2 || debouncedSearch.length === 0) {
-      setFilters(prev => ({
->>>>>>> e14cbe64
-        ...prev,
-        search: debouncedSearch,
-        offset: 0, // Reset pagination on new search
-      }));
-    }
-  }, [debouncedSearch]);
-
-  // Fetch bills data using React Query
-  const { 
-    data: billsResponse, 
-    isLoading: loading, 
-    error: billsError, 
-    refetch,
-    isFetching 
-  } = useQuery({
-    queryKey: queryKeys.bills.list(filters),
-    queryFn: () => demoDataService.getBills(filters),
-    staleTime: 5 * 60 * 1000, // Consider data fresh for 5 minutes
-    gcTime: 10 * 60 * 1000, // Keep unused data in cache for 10 minutes
-    retry: 2, // Retry failed requests up to 2 times
-  });
-
-  // Extract and memoize bills array for stable references
-  const bills = useMemo(() => 
-    billsResponse?.bills || [], 
-    [billsResponse?.bills]
-  );
-  
-  const totalItems = billsResponse?.total || 0;
-  const hasNextPage = billsResponse?.hasMore || false;
-  const error = billsError?.message || null;
-
-  // Calculate pagination information
-  const currentPage = Math.floor((filters.offset || 0) / (filters.limit || 12)) + 1;
-  const totalPages = Math.ceil(totalItems / (filters.limit || 12));
-
-  // Calculate statistics using custom hook
-  const stats = useBillsStats(bills, totalItems);
-
-  // Track saved bills (in real app, this would come from user preferences)
-  const [savedBills] = useState<Set<number>>(new Set());
-
-  // ============================================================================
-  // Event Handlers
-  // ============================================================================
-
-  const onFiltersChange = useCallback((newFilters: Partial<BillsQueryParams>) => {
-    setFilters(prev => ({ 
-      ...prev, 
-      ...newFilters, 
-      offset: 0 // Reset to first page when filters change
-    }));
-  }, []);
-
-  const handleSave = useCallback(async (billId: number) => {
-    try {
-      // TODO: Implement with proper engagement mutation hook
-      logger.info('Bill saved', {
-        component: 'BillsDashboard',
-        billId,
-      });
-      // In a real app, you'd update the savedBills state and sync with backend
-    } catch (error) {
-      logger.error('Failed to save bill', {
-        component: 'BillsDashboard',
-        billId,
-        error: error instanceof Error ? error.message : 'Unknown error',
-      });
-    }
-  }, []);
-
-  const handleShare = useCallback(async (billId: number) => {
-    try {
-      const bill = bills.find(b => b.id === billId);
-      if (!bill) {
-        throw new Error('Bill not found');
-      }
-
-      // Try native Web Share API first (mobile-friendly)
-      if (navigator.share) {
-        await navigator.share({
-          title: bill.title,
-          text: bill.summary,
-          url: `${window.location.origin}/bills/${billId}`,
-        });
-      } else {
-        // Fallback to clipboard copy
-        const url = `${window.location.origin}/bills/${billId}`;
-        await navigator.clipboard.writeText(url);
-        // TODO: Show success toast notification
-        console.log('Link copied to clipboard');
-      }
-
-      logger.info('Bill shared', {
-        component: 'BillsDashboard',
-        billId,
-      });
-    } catch (error) {
-      // Handle user cancellation gracefully (not an error)
-      if (error instanceof Error && error.name === 'AbortError') {
-        return;
-      }
-      
-      logger.error('Failed to share bill', {
-        component: 'BillsDashboard',
-        billId,
-        error: error instanceof Error ? error.message : 'Unknown error',
-      });
-    }
-  }, [bills]);
-
-  const handleComment = useCallback((billId: number) => {
-    // Navigate to bill detail page with comment section focused
-    window.location.href = `/bills/${billId}#comments`;
-  }, []);
 
   const handleRefresh = useCallback(async () => {
     try {
@@ -604,28 +428,73 @@
     }
   }, [refetch]);
 
-  const handleSortChange = useCallback((newSortBy: string) => {
-    const sortField = newSortBy as 'date' | 'title' | 'urgency' | 'engagement';
-    setSortBy(sortField);
-
-    setFilters(prev => ({
-      ...prev,
-      sortBy: sortField,
-      sortOrder: prev.sortOrder,
-      offset: 0,
-    }));
-  }, []);
+  const handleExport = useCallback(() => {
+    try {
+      // Create CSV data from filtered bills
+      const csvData = filteredBills.map((bill: Bill) => ({
+        'Bill Number': bill.id,
+        Title: bill.title,
+        Status: bill.status,
+        Category: bill.category,
+        'Introduced Date': bill.introduced_date,
+        'View Count': bill.engagementMetrics?.views || 0,
+        'Comment Count': bill.comments?.length || 0,
+      }));
+
+      // Convert to CSV string
+      const headers = Object.keys(csvData[0] || {});
+      const csvContent = [
+        headers.join(','),
+        ...csvData.map((row: Record<string, string | number>) =>
+          headers.map(header => `"${row[header]}"`).join(',')
+        ),
+      ].join('\n');
+
+      // Download CSV file
+      const blob = new Blob([csvContent], { type: 'text/csv;charset=utf-8;' });
+      const link = document.createElement('a');
+      const url = URL.createObjectURL(blob);
+      link.setAttribute('href', url);
+      link.setAttribute('download', `bills-export-${new Date().toISOString().split('T')[0]}.csv`);
+      link.style.visibility = 'hidden';
+      document.body.appendChild(link);
+      link.click();
+      document.body.removeChild(link);
+
+      logger.info('Bills exported to CSV', {
+        component: 'BillsDashboard',
+        count: csvData.length,
+      });
+    } catch (error) {
+      logger.error('Failed to export bills', {
+        component: 'BillsDashboard',
+        error: error instanceof Error ? error.message : 'Unknown error',
+      });
+    }
+  }, [filteredBills]);
+
+  const handleSortChange = useCallback(
+    (newSortBy: string) => {
+      const sortField = newSortBy as 'date' | 'title' | 'urgency' | 'engagement';
+      setSortBy(sortField);
+
+      // Update filters to trigger new query
+      setFilters((prev: BillsQueryParams) => ({
+        ...prev,
+        sortBy: sortField,
+        sortOrder: sortOrder as 'asc' | 'desc',
+        page: 1, // Reset to first page
+      }));
+    },
+    [sortOrder]
+  );
 
   const toggleSortOrder = useCallback(() => {
     const newSortOrder = sortOrder === 'asc' ? 'desc' : 'asc';
     setSortOrder(newSortOrder);
 
-<<<<<<< HEAD
     // Update filters to trigger new query
     setFilters((prev: BillsQueryParams) => ({
-=======
-    setFilters(prev => ({
->>>>>>> e14cbe64
       ...prev,
       sortOrder: newSortOrder,
       offset: 0,
@@ -666,7 +535,6 @@
     );
   }
 
-<<<<<<< HEAD
   // Get personalized copy based on user level
   const userLevel = user?.persona || 'novice';
   const billTrackingCopy = copySystem.getCopy('billTracking', {
@@ -679,27 +547,12 @@
   return (
     <div className={cn('container mx-auto px-4 py-6', className)}>
       {/* Personalized Header */}
-=======
-  // ============================================================================
-  // Main Render
-  // ============================================================================
-
-  return (
-    <div className={cn('container mx-auto px-4 py-6', className)}>
-      {/* Header Section */}
->>>>>>> e14cbe64
       <div className="space-y-4 mb-6">
         <div className="flex items-center justify-between flex-wrap gap-4">
           <div>
-<<<<<<< HEAD
             <h1 className="text-3xl font-bold tracking-tight">{billTrackingCopy.headline}</h1>
             <p className="text-muted-foreground">
               {billTrackingCopy.description}
-=======
-            <h1 className="text-3xl font-bold tracking-tight">Bills Dashboard</h1>
-            <p className="text-muted-foreground mt-1">
-              Discover and track legislative bills with advanced filtering and real-time updates
->>>>>>> e14cbe64
             </p>
             
             {/* Contextual Help for New Users */}
@@ -936,7 +789,6 @@
               </CardContent>
             </Card>
           ) : (
-<<<<<<< HEAD
             <div data-infinite-scroll>
               {/* Mobile-Optimized Bill Cards */}
               {isMobile ? (
@@ -970,16 +822,6 @@
                 </div>
               )}
             </div>
-=======
-            <BillGrid
-              bills={bills}
-              onSave={handleSave}
-              onShare={handleShare}
-              onComment={handleComment}
-              savedBills={savedBills}
-              viewMode={viewMode}
-            />
->>>>>>> e14cbe64
           )}
 
           {/* Pagination Info */}
