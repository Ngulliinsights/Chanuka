--- conflicted
+++ resolved
@@ -1,9 +1,9 @@
-<<<<<<< HEAD
 import React, { useMemo, useCallback } from 'react';
 import { Grid as FixedSizeGrid } from 'react-virtualized';
 
 import { Bill } from '@client/features/bills/model/types';
 import { cn } from '@client/lib/utils';
+import { DemoBill } from '@client/services/realistic-demo-data';
 
 import { BillCard } from './BillCard';
 
@@ -14,7 +14,6 @@
   onComment?: (billId: string) => void;
   savedBills?: Set<string>;
   className?: string;
-  height?: number;
 }
 
 interface GridItemProps {
@@ -59,57 +58,6 @@
   onSave,
   onShare,
   onComment,
-  savedBills = new Set(),
-  className,
-  height = 600,
-}: VirtualBillGridProps) {
-  // Calculate responsive columns based on container width
-  const getColumnsPerRow = useCallback((containerWidth: number) => {
-    if (containerWidth >= 1200) return 3; // Desktop: 3 columns
-    if (containerWidth >= 768) return 2;  // Tablet: 2 columns
-    return 1; // Mobile: 1 column
-  }, []);
-
-
-  // Handle window resize for responsive columns
-  const [windowWidth, setWindowWidth] = React.useState(
-    typeof window !== 'undefined' ? window.innerWidth : 1200
-  );
-
-  React.useEffect(() => {
-    const handleResize = () => {
-      setWindowWidth(window.innerWidth);
-    };
-=======
-/**
- * Virtual Bill Grid Component
- * 
- * Displays bills in a grid or list layout with virtual scrolling for performance
- */
->>>>>>> e14cbe64
-
-import React from 'react';
-
-import { cn } from '@client/lib/utils';
-import { DemoBill } from '@client/services/realistic-demo-data';
-
-import { BillCard } from './bill-card';
-
-interface BillGridProps {
-  bills: DemoBill[];
-  onSave: (billId: number) => void;
-  onShare: (billId: number) => void;
-  onComment: (billId: number) => void;
-  savedBills: Set<number>;
-  viewMode: 'grid' | 'list';
-  className?: string;
-}
-
-export const BillGrid: React.FC<BillGridProps> = ({
-  bills,
-  onSave,
-  onShare,
-  onComment,
   savedBills,
   viewMode,
   className,
