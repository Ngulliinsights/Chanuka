--- conflicted
+++ resolved
@@ -1,5 +1,4 @@
 /**
-<<<<<<< HEAD
  * Advanced Multi-Dimensional Filtering System
  *
  * Provides comprehensive filtering capabilities for bills with:
@@ -42,19 +41,6 @@
 } from '../../../components/ui/sheet';
 import type { BillsQueryParams } from '../model/types';
 // import { Select, SelectContent, SelectItem, SelectTrigger, SelectValue } from '../ui/select';
-=======
- * Filter Panel Component
- * 
- * Provides filtering options for the bills dashboard
- */
-
-import { Filter, X } from 'lucide-react';
-import React, { useState } from 'react';
-
-import { Button } from '@client/components/ui/button';
-import { Card, CardContent } from '@client/components/ui/card';
-import { Select, SelectItem } from '@client/components/ui/select';
->>>>>>> e14cbe64
 
 interface FilterPanelProps {
   filters: {
@@ -68,7 +54,15 @@
   totalCount: number;
 }
 
-<<<<<<< HEAD
+export const FilterPanel: React.FC<FilterPanelProps> = ({
+  filters,
+  onFiltersChange,
+  isMobile = false,
+  resultCount,
+  totalCount,
+}) => {
+  const [isOpen, setIsOpen] = useState(!isMobile);
+
 // interface FilterSection {
 //   key: keyof BillsFilter;
 //   title: string;
@@ -446,29 +440,190 @@
         </div>
 
         {(!collapsible || isExpanded) && <div className="space-y-2 pl-6">{children}</div>}
-=======
-export const FilterPanel: React.FC<FilterPanelProps> = ({
-  filters,
-  onFiltersChange,
-  isMobile = false,
-  resultCount,
-  totalCount,
-}) => {
-  const [isOpen, setIsOpen] = useState(!isMobile);
-
-  const handleFilterChange = (key: string, value: string) => {
-    onFiltersChange({
-      ...filters,
-      [key]: value === 'all' ? undefined : value,
-    });
+      </div>
+    );
   };
 
-  const clearFilters = () => {
-    onFiltersChange({});
-  };
-
-  const hasActiveFilters = Object.values(filters).some(value => value && value !== 'all');
-
+  const FilterContent = () => (
+    <div className="space-y-6">
+      {/* Results Summary */}
+      <div className="flex items-center justify-between">
+        <div className="text-sm text-muted-foreground">
+          {resultCount === totalCount
+            ? `Showing all ${totalCount} bills`
+            : `Showing ${resultCount} of ${totalCount} bills`}
+        </div>
+        {activeFilterCount > 0 && (
+          <Button variant="ghost" size="sm" onClick={clearFilters} className="text-xs">
+            <RotateCcw className="h-3 w-3 mr-1" />
+            Clear All ({activeFilterCount})
+          </Button>
+        )}
+      </div>
+
+      {/* Active Filter Chips */}
+      {activeFilterChips.length > 0 && (
+        <div className="space-y-2">
+          <Label className="text-xs font-medium text-muted-foreground">Active Filters</Label>
+          <div className="flex flex-wrap gap-2">
+            {activeFilterChips.map(chip => (
+              <Badge
+                key={chip.key}
+                variant="secondary"
+                className="chanuka-status-badge flex items-center gap-1 text-xs"
+              >
+                {chip.label}
+                <Button
+                  variant="ghost"
+                  size="sm"
+                  className="h-auto w-auto p-0 hover:bg-transparent"
+                  onClick={chip.onRemove}
+                  aria-label={`Remove ${chip.label} filter`}
+                >
+                  <X className="h-3 w-3" />
+                </Button>
+              </Badge>
+            ))}
+          </div>
+        </div>
+      )}
+
+      <Separator />
+
+      {/* Bill Status Filter */}
+      <FilterSection title="Bill Status" icon={Flag} sectionKey="status">
+        <div className="space-y-2">
+          {STATUS_OPTIONS.map(option => (
+            <div key={option.value} className="flex items-center space-x-2">
+              <Checkbox
+                id={`status-${option.value}`}
+                checked={safeFilters.status.includes(option.value)}
+                onCheckedChange={(checked: boolean) =>
+                  handleArrayFilterChange('status', option.value, checked as boolean)
+                }
+              />
+              <Label
+                htmlFor={`status-${option.value}`}
+                className="text-sm font-normal cursor-pointer"
+              >
+                {option.label}
+              </Label>
+            </div>
+          ))}
+        </div>
+      </FilterSection>
+
+      <Separator />
+
+      {/* Urgency Level Filter */}
+      <FilterSection title="Urgency Level" icon={AlertTriangle} sectionKey="urgency">
+        <div className="space-y-2">
+          {URGENCY_LEVELS.map(option => (
+            <div key={option.value} className="flex items-center space-x-2">
+              <Checkbox
+                id={`urgency-${option.value}`}
+                checked={safeFilters.urgency.includes(option.value)}
+                onCheckedChange={(checked: boolean) =>
+                  handleArrayFilterChange('urgency', option.value, checked as boolean)
+                }
+              />
+              <div className="flex-1">
+                <Label
+                  htmlFor={`urgency-${option.value}`}
+                  className="text-sm font-normal cursor-pointer"
+                >
+                  {option.label}
+                </Label>
+                {option.description && (
+                  <p className="text-xs text-muted-foreground">{option.description}</p>
+                )}
+              </div>
+            </div>
+          ))}
+        </div>
+      </FilterSection>
+
+      <Separator />
+
+      {/* Policy Areas Filter */}
+      <FilterSection title="Policy Areas" icon={Tag} sectionKey="policyAreas">
+        <div className="space-y-2">
+          {POLICY_AREAS.map(option => (
+            <div key={option.value} className="flex items-center space-x-2">
+              <Checkbox
+                id={`policy-${option.value}`}
+                checked={safeFilters.policyAreas.includes(option.value)}
+                onCheckedChange={(checked: boolean) =>
+                  handleArrayFilterChange('policyAreas', option.value, checked as boolean)
+                }
+              />
+              <Label
+                htmlFor={`policy-${option.value}`}
+                className="text-sm font-normal cursor-pointer"
+              >
+                {option.label}
+              </Label>
+            </div>
+          ))}
+        </div>
+      </FilterSection>
+
+      <Separator />
+
+      {/* Constitutional Flags Filter */}
+      <FilterSection
+        title="Constitutional Issues"
+        icon={Flag}
+        sectionKey="constitutional"
+        collapsible={false}
+      >
+        <div className="flex items-center space-x-2">
+          <Checkbox
+            id="constitutional-flags"
+            checked={safeFilters.constitutionalFlags}
+            onCheckedChange={(checked: boolean) =>
+              handleSetFilters({ ...safeFilters, constitutionalFlags: checked as boolean })
+            }
+          />
+          <Label htmlFor="constitutional-flags" className="text-sm font-normal cursor-pointer">
+            Show only bills with constitutional concerns
+          </Label>
+        </div>
+      </FilterSection>
+
+      <Separator />
+
+      {/* Controversy Level Filter */}
+      <FilterSection title="Controversy Level" icon={AlertTriangle} sectionKey="controversy">
+        <div className="space-y-2">
+          {CONTROVERSY_LEVELS.map(option => (
+            <div key={option.value} className="flex items-center space-x-2">
+              <Checkbox
+                id={`controversy-${option.value}`}
+                checked={safeFilters.controversyLevels.includes(option.value)}
+                onCheckedChange={(checked: boolean) =>
+                  handleArrayFilterChange('controversyLevels', option.value, checked as boolean)
+                }
+              />
+              <div className="flex-1">
+                <Label
+                  htmlFor={`controversy-${option.value}`}
+                  className="text-sm font-normal cursor-pointer"
+                >
+                  {option.label}
+                </Label>
+                {option.description && (
+                  <p className="text-xs text-muted-foreground">{option.description}</p>
+                )}
+              </div>
+            </div>
+          ))}
+        </div>
+      </FilterSection>
+    </div>
+  );
+
+  // Mobile bottom sheet interface
   if (isMobile) {
     return (
       <div className="mb-4">
@@ -497,325 +652,10 @@
             </CardContent>
           </Card>
         )}
->>>>>>> e14cbe64
       </div>
     );
   }
 
-  return (
-    <Card>
-      <CardContent className="p-4">
-        <FilterContent
-          filters={filters}
-          onFilterChange={handleFilterChange}
-          onClearFilters={clearFilters}
-          hasActiveFilters={hasActiveFilters}
-          resultCount={resultCount}
-          totalCount={totalCount}
-        />
-      </CardContent>
-    </Card>
-  );
-};
-
-interface FilterContentProps {
-  filters: any;
-  onFilterChange: (key: string, value: string) => void;
-  onClearFilters: () => void;
-  hasActiveFilters: boolean;
-  resultCount: number;
-  totalCount: number;
-}
-
-const FilterContent: React.FC<FilterContentProps> = ({
-  filters,
-  onFilterChange,
-  onClearFilters,
-  hasActiveFilters,
-  resultCount,
-  totalCount,
-}) => {
-  return (
-    <div className="space-y-4">
-      <div className="flex items-center justify-between">
-<<<<<<< HEAD
-        <div className="text-sm text-muted-foreground">
-          {resultCount === totalCount
-            ? `Showing all ${totalCount} bills`
-            : `Showing ${resultCount} of ${totalCount} bills`}
-        </div>
-        {activeFilterCount > 0 && (
-          <Button variant="ghost" size="sm" onClick={clearFilters} className="text-xs">
-            <RotateCcw className="h-3 w-3 mr-1" />
-            Clear All ({activeFilterCount})
-=======
-        <h3 className="font-semibold text-lg">Filters</h3>
-        {hasActiveFilters && (
-          <Button
-            variant="ghost"
-            size="sm"
-            onClick={onClearFilters}
-            className="text-red-600 hover:text-red-700"
-          >
-            <X className="h-4 w-4 mr-1" />
-            Clear
->>>>>>> e14cbe64
-          </Button>
-        )}
-      </div>
-
-<<<<<<< HEAD
-      {/* Active Filter Chips */}
-      {activeFilterChips.length > 0 && (
-        <div className="space-y-2">
-          <Label className="text-xs font-medium text-muted-foreground">Active Filters</Label>
-          <div className="flex flex-wrap gap-2">
-            {activeFilterChips.map(chip => (
-              <Badge
-                key={chip.key}
-                variant="secondary"
-                className="chanuka-status-badge flex items-center gap-1 text-xs"
-              >
-                {chip.label}
-                <Button
-                  variant="ghost"
-                  size="sm"
-                  className="h-auto w-auto p-0 hover:bg-transparent"
-                  onClick={chip.onRemove}
-                  aria-label={`Remove ${chip.label} filter`}
-                >
-                  <X className="h-3 w-3" />
-                </Button>
-              </Badge>
-            ))}
-          </div>
-        </div>
-      )}
-
-      <Separator />
-
-      {/* Bill Status Filter */}
-      <FilterSection title="Bill Status" icon={Flag} sectionKey="status">
-        <div className="space-y-2">
-          {STATUS_OPTIONS.map(option => (
-            <div key={option.value} className="flex items-center space-x-2">
-              <Checkbox
-                id={`status-${option.value}`}
-                checked={safeFilters.status.includes(option.value)}
-                onCheckedChange={(checked: boolean) =>
-                  handleArrayFilterChange('status', option.value, checked as boolean)
-                }
-              />
-              <Label
-                htmlFor={`status-${option.value}`}
-                className="text-sm font-normal cursor-pointer"
-              >
-                {option.label}
-              </Label>
-            </div>
-          ))}
-        </div>
-      </FilterSection>
-
-      <Separator />
-
-      {/* Urgency Level Filter */}
-      <FilterSection title="Urgency Level" icon={AlertTriangle} sectionKey="urgency">
-        <div className="space-y-2">
-          {URGENCY_LEVELS.map(option => (
-            <div key={option.value} className="flex items-center space-x-2">
-              <Checkbox
-                id={`urgency-${option.value}`}
-                checked={safeFilters.urgency.includes(option.value)}
-                onCheckedChange={(checked: boolean) =>
-                  handleArrayFilterChange('urgency', option.value, checked as boolean)
-                }
-              />
-              <div className="flex-1">
-                <Label
-                  htmlFor={`urgency-${option.value}`}
-                  className="text-sm font-normal cursor-pointer"
-                >
-                  {option.label}
-                </Label>
-                {option.description && (
-                  <p className="text-xs text-muted-foreground">{option.description}</p>
-                )}
-              </div>
-            </div>
-          ))}
-        </div>
-      </FilterSection>
-
-      <Separator />
-
-      {/* Policy Areas Filter */}
-      <FilterSection title="Policy Areas" icon={Tag} sectionKey="policyAreas">
-        <div className="space-y-2">
-          {POLICY_AREAS.map(option => (
-            <div key={option.value} className="flex items-center space-x-2">
-              <Checkbox
-                id={`policy-${option.value}`}
-                checked={safeFilters.policyAreas.includes(option.value)}
-                onCheckedChange={(checked: boolean) =>
-                  handleArrayFilterChange('policyAreas', option.value, checked as boolean)
-                }
-              />
-              <Label
-                htmlFor={`policy-${option.value}`}
-                className="text-sm font-normal cursor-pointer"
-              >
-                {option.label}
-              </Label>
-            </div>
-          ))}
-=======
-      <div className="text-sm text-gray-600">
-        Showing {resultCount} of {totalCount} bills
-      </div>
-
-      <div className="space-y-3">
-        <div>
-          <label className="block text-sm font-medium text-gray-700 mb-1">
-            Status
-          </label>
-          <Select
-            value={filters.status || 'all'}
-            onChange={(e) => onFilterChange('status', e.target.value)}
-          >
-            <SelectItem value="all">All Statuses</SelectItem>
-            <SelectItem value="introduced">Introduced</SelectItem>
-            <SelectItem value="first_reading">First Reading</SelectItem>
-            <SelectItem value="committee_review">Committee Review</SelectItem>
-            <SelectItem value="second_reading">Second Reading</SelectItem>
-            <SelectItem value="third_reading">Third Reading</SelectItem>
-            <SelectItem value="presidential_assent">Presidential Assent</SelectItem>
-            <SelectItem value="enacted">Enacted</SelectItem>
-          </Select>
->>>>>>> e14cbe64
-        </div>
-
-<<<<<<< HEAD
-      {/* Constitutional Flags Filter */}
-      <FilterSection
-        title="Constitutional Issues"
-        icon={Flag}
-        sectionKey="constitutional"
-        collapsible={false}
-      >
-        <div className="flex items-center space-x-2">
-          <Checkbox
-            id="constitutional-flags"
-            checked={safeFilters.constitutionalFlags}
-            onCheckedChange={(checked: boolean) =>
-              handleSetFilters({ ...safeFilters, constitutionalFlags: checked as boolean })
-            }
-          />
-          <Label htmlFor="constitutional-flags" className="text-sm font-normal cursor-pointer">
-            Show only bills with constitutional concerns
-          </Label>
-=======
-        <div>
-          <label className="block text-sm font-medium text-gray-700 mb-1">
-            Urgency Level
-          </label>
-          <Select
-            value={filters.urgency || 'all'}
-            onChange={(e) => onFilterChange('urgency', e.target.value)}
-          >
-            <SelectItem value="all">All Levels</SelectItem>
-            <SelectItem value="low">Low</SelectItem>
-            <SelectItem value="medium">Medium</SelectItem>
-            <SelectItem value="high">High</SelectItem>
-            <SelectItem value="critical">Critical</SelectItem>
-          </Select>
->>>>>>> e14cbe64
-        </div>
-
-<<<<<<< HEAD
-      {/* Controversy Level Filter */}
-      <FilterSection title="Controversy Level" icon={AlertTriangle} sectionKey="controversy">
-        <div className="space-y-2">
-          {CONTROVERSY_LEVELS.map(option => (
-            <div key={option.value} className="flex items-center space-x-2">
-              <Checkbox
-                id={`controversy-${option.value}`}
-                checked={safeFilters.controversyLevels.includes(option.value)}
-                onCheckedChange={(checked: boolean) =>
-                  handleArrayFilterChange('controversyLevels', option.value, checked as boolean)
-                }
-              />
-              <div className="flex-1">
-                <Label
-                  htmlFor={`controversy-${option.value}`}
-                  className="text-sm font-normal cursor-pointer"
-                >
-                  {option.label}
-                </Label>
-                {option.description && (
-                  <p className="text-xs text-muted-foreground">{option.description}</p>
-                )}
-              </div>
-            </div>
-          ))}
-=======
-        <div>
-          <label className="block text-sm font-medium text-gray-700 mb-1">
-            Policy Area
-          </label>
-          <Select
-            value={filters.policyArea || 'all'}
-            onChange={(e) => onFilterChange('policyArea', e.target.value)}
-          >
-            <SelectItem value="all">All Areas</SelectItem>
-            <SelectItem value="public_finance">Public Finance</SelectItem>
-            <SelectItem value="governance">Governance</SelectItem>
-            <SelectItem value="environment">Environment</SelectItem>
-            <SelectItem value="technology">Technology</SelectItem>
-            <SelectItem value="healthcare">Healthcare</SelectItem>
-            <SelectItem value="education">Education</SelectItem>
-            <SelectItem value="agriculture">Agriculture</SelectItem>
-            <SelectItem value="security">Security</SelectItem>
-          </Select>
->>>>>>> e14cbe64
-        </div>
-      </div>
-    </div>
-  );
-};
-
-<<<<<<< HEAD
-  // Mobile bottom sheet interface
-  if (isMobile) {
-    return (
-      <Sheet open={isOpen} onOpenChange={setIsOpen}>
-        <SheetTrigger asChild>
-          <Button variant="outline" className="chanuka-btn">
-            <Filter className="h-4 w-4 mr-2" />
-            Filters
-            {activeFilterCount > 0 && (
-              <Badge variant="secondary" className="ml-2 h-5 w-5 p-0 text-xs">
-                {activeFilterCount}
-              </Badge>
-            )}
-          </Button>
-        </SheetTrigger>
-        <SheetContent side="bottom" className="h-[80vh] overflow-y-auto">
-          <SheetHeader>
-            <SheetTitle className="flex items-center gap-2">
-              <Settings className="h-5 w-5" />
-              Filter Bills
-            </SheetTitle>
-          </SheetHeader>
-          <div className="mt-6">
-            <FilterContent />
-          </div>
-        </SheetContent>
-      </Sheet>
-    );
-  }
-
-  // Desktop sidebar interface
   return (
     <Card className={cn('chanuka-card', className)}>
       <CardHeader className="pb-4">
@@ -834,7 +674,4 @@
       </CardContent>
     </Card>
   );
-}
-=======
-export default FilterPanel;
->>>>>>> e14cbe64
+}