/**
 * Consolidated Base Error Implementation
 * 
 * This combines the best features from both error-handling and errors directories
 * into a single, unified base error class.
 */

// Temporarily disable complex logging to avoid circular dependencies
const logger = {
  error: (msg: string, meta?: Record<string, unknown>) => console.error(msg, meta),
  warn: (msg: string, meta?: Record<string, unknown>) => console.warn(msg, meta),
  info: (msg: string, meta?: Record<string, unknown>) => console.info(msg, meta),
  debug: (msg: string, meta?: Record<string, unknown>) => console.debug(msg, meta)
};

// Error domains for categorization
export enum ErrorDomain {
  SYSTEM = 'system',
  VALIDATION = 'validation',
  AUTHENTICATION = 'authentication',
  AUTHORIZATION = 'authorization',
  DATABASE = 'database',
  CACHE = 'cache',
  NETWORK = 'network',
  EXTERNAL_SERVICE = 'external_service',
  BUSINESS_LOGIC = 'business_logic',
  INFRASTRUCTURE = 'infrastructure',
  SECURITY = 'security',
  DATA = 'data',
  INTEGRATION = 'integration'
}

// Error severity levels
export enum ErrorSeverity {
  LOW = 'low',
  MEDIUM = 'medium',
  HIGH = 'high',
  CRITICAL = 'critical'
}

// Recovery strategy interface
export interface RecoveryStrategy {
  readonly name: string;
  readonly description: string;
  readonly automatic: boolean;
  readonly action?: () => Promise<void>;
}

// Error metadata interface
export interface ErrorMetadata {
  readonly correlationId: string | undefined;
  readonly parentErrorId: string | undefined;
  readonly timestamp: Date;
  readonly domain: ErrorDomain;
  readonly severity: ErrorSeverity;
  readonly source: string;
  readonly context: Readonly<Record<string, unknown>> | undefined;
  readonly retryable: boolean;
  readonly recoveryStrategies: ReadonlyArray<RecoveryStrategy>;
  attemptCount: number;
  lastAttempt: Date | undefined;
}

// Error options interface
export interface BaseErrorOptions {
  readonly statusCode?: number;
  readonly code?: string;
<<<<<<< HEAD
  readonly details?: Record<string, any> | undefined;
=======
  readonly details?: Record<string, unknown>;
>>>>>>> e14cbe64
  readonly isOperational?: boolean;
  readonly cause?: Error | undefined;
  readonly domain?: ErrorDomain;
  readonly severity?: ErrorSeverity;
  readonly source?: string;
  readonly correlationId?: string;
  readonly parentErrorId?: string;
<<<<<<< HEAD
  readonly context?: Record<string, any> | undefined;
=======
  readonly context?: Record<string, unknown>;
>>>>>>> e14cbe64
  readonly retryable?: boolean;
  readonly recoveryStrategies?: RecoveryStrategy[] | undefined;
}

/**
 * Unified Base Error Class
 * 
 * Combines the best features from both implementations:
 * - Enhanced metadata from error-handling
 * - Performance optimizations from errors
 * - Comprehensive recovery strategies
 * - Proper serialization and correlation
 */
export class BaseError extends Error {
  public readonly errorId: string;
  public readonly statusCode: number;
  public readonly code: string;
  public readonly details: Record<string, unknown> | undefined;
  public readonly isOperational: boolean;
  public readonly metadata: ErrorMetadata;
  public override readonly cause?: Error | undefined;

  // Cache for computed properties
  private _userMessage?: string;

  constructor(message: string, options: BaseErrorOptions = {}) {
    super(message);
    
    // Ensure proper prototype chain
    Object.setPrototypeOf(this, new.target.prototype);

    this.name = this.constructor.name;
    this.errorId = this.generateErrorId();
    this.statusCode = options.statusCode ?? 500;
    this.code = options.code ?? 'INTERNAL_SERVER_ERROR';
    this.details = options.details;
    this.isOperational = options.isOperational ?? true;
    this.cause = options.cause;

    // Build metadata with proper defaults
    this.metadata = {
      correlationId: options.correlationId,
      parentErrorId: options.parentErrorId,
      timestamp: new Date(),
      domain: options.domain ?? ErrorDomain.SYSTEM,
      severity: options.severity ?? ErrorSeverity.MEDIUM,
      source: options.source ?? 'unknown',
      context: options.context ? Object.freeze({ ...options.context }) : undefined,
      retryable: options.retryable ?? false,
      recoveryStrategies: Object.freeze(options.recoveryStrategies ?? []),
      attemptCount: 0,
      lastAttempt: undefined,
    };

    // Capture stack trace
    Error.captureStackTrace(this, this.constructor);
  }

  /**
   * Generates a unique error ID for correlation
   */
  private generateErrorId(): string {
    const timestamp = Date.now();
    const random = Math.random().toString(36).substring(2, 11);
    return `err_${timestamp}_${random}`;
  }

  /**
   * Checks if this error is related to another error
   */
  isRelatedTo(other: BaseError): boolean {
    if (!other || !(other instanceof BaseError)) {
      return false;
    }

    // Check correlation ID
    if (this.metadata.correlationId && 
        this.metadata.correlationId === other.metadata.correlationId) {
      return true;
    }

    // Check parent-child relationship
    if (this.metadata.parentErrorId === other.errorId) {
      return true;
    }

    if (other.metadata.parentErrorId === this.errorId) {
      return true;
    }

    return false;
  }

  /**
   * Creates a child error that maintains correlation
   */
  createChildError(
    message: string,
    options: Omit<BaseErrorOptions, 'correlationId' | 'parentErrorId'> = {}
  ): BaseError {
    return new BaseError(message, {
      ...options,
      correlationId: this.metadata.correlationId ?? this.errorId,
      parentErrorId: this.errorId,
    });
  }

  /**
   * Gets a user-friendly message
   */
  getUserMessage(): string {
    if (this._userMessage === undefined) {
      this._userMessage = this.computeUserMessage();
    }
    return this._userMessage;
  }

  /**
   * Override this method in subclasses to customize user-facing messages
   */
  protected computeUserMessage(): string {
    return this.isOperational ? this.message : 'An unexpected error occurred';
  }

  /**
   * Attempts to execute recovery strategies
   */
  async attemptRecovery(): Promise<boolean> {
    // Filter to automatic strategies that have actions
    const availableStrategies = this.metadata.recoveryStrategies.filter(
      (s): s is RecoveryStrategy & { action: () => Promise<void> } => 
        s.automatic && typeof s.action === 'function'
    );

    if (availableStrategies.length === 0) {
      return false;
    }

    // Update attempt tracking
    this.metadata.attemptCount++;
    this.metadata.lastAttempt = new Date();

    // Try each strategy in order
    for (const strategy of availableStrategies) {
      try {
        await strategy.action();
        logger.info('Error recovery successful', { 
          component: 'ErrorManagement',
          errorId: this.errorId,
          strategy: strategy.name 
        });
        return true;
      } catch (recoveryError) {
        logger.error('Recovery strategy failed', { 
          component: 'ErrorManagement',
          errorId: this.errorId,
          strategy: strategy.name,
          error: recoveryError 
        });
      }
    }

    return false;
  }

  /**
   * Enhanced serialization
   */
  toJSON(): Record<string, unknown> {
    return {
      error: {
        id: this.errorId,
        message: this.message,
        code: this.code,
        statusCode: this.statusCode,
        ...(this.details && { details: this.details }),
        metadata: {
          correlationId: this.metadata.correlationId,
          parentErrorId: this.metadata.parentErrorId,
          timestamp: this.metadata.timestamp.toISOString(),
          domain: this.metadata.domain,
          severity: this.metadata.severity,
          source: this.metadata.source,
          ...(this.metadata.context && { context: this.metadata.context }),
          retryable: this.metadata.retryable,
          recoveryStrategies: this.metadata.recoveryStrategies.map(
            ({ action: _action, ...rest }) => rest
          ),
          attemptCount: this.metadata.attemptCount,
          ...(this.metadata.lastAttempt && {
            lastAttempt: this.metadata.lastAttempt.toISOString(),
          }),
        },
        ...(this.cause instanceof Error && { cause: this.cause.message }),
        ...(this.stack && { stack: this.stack }),
      },
    };
  }

  /**
   * Helper method to check if error should be retried
   */
  shouldRetry(maxAttempts: number = 3): boolean {
    return this.metadata.retryable && this.metadata.attemptCount < maxAttempts;
  }

  /**
   * Creates a sanitized version safe for logging
   */
  toSafeLog(): Record<string, unknown> {
    const json = this.toJSON() as Record<string, any>;

    // Remove potentially sensitive context data
    if (json.error.metadata.context) {
      delete json.error.metadata.context;
    }

    return json;
  }

  /**
   * Static method to create error from JSON
   */
  static fromJSON(json: string | object): BaseError {
    try {
      const data = typeof json === 'string' ? JSON.parse(json) : json;
      
      if (!data?.error) {
        throw new Error('Invalid error JSON structure: missing error property');
      }

      const { error } = data;

      return new BaseError(error.message ?? 'Unknown error', {
        statusCode: error.statusCode,
        code: error.code,
        details: error.details,
        correlationId: error.metadata?.correlationId,
        parentErrorId: error.metadata?.parentErrorId,
        domain: error.metadata?.domain,
        severity: error.metadata?.severity,
        source: error.metadata?.source,
        context: error.metadata?.context,
        retryable: error.metadata?.retryable,
        recoveryStrategies: error.metadata?.recoveryStrategies ?? [],
      });
    } catch (parseError) {
      throw new Error(
        `Failed to deserialize BaseError: ${parseError instanceof Error ? parseError.message : 'Unknown error'}`
      );
    }
  }
}

// Authentication error messages for backward compatibility
export const AUTH_ERROR_MESSAGES = {
  INVALID_CREDENTIALS: 'Invalid username or password',
  TOKEN_EXPIRED: 'Your session has expired. Please log in again',
  TOKEN_INVALID: 'Invalid authentication token',
  TOKEN_MISSING: 'Authentication token is missing',
  SESSION_EXPIRED: 'Session has expired',
  SESSION_INVALID: 'Invalid session',
  UNAUTHORIZED: 'You are not authorized to perform this action',
  FORBIDDEN: 'Access forbidden',
  TOKEN_REQUIRED: 'Authentication token required'
} as const;







































<|MERGE_RESOLUTION|>--- conflicted
+++ resolved
@@ -65,11 +65,7 @@
 export interface BaseErrorOptions {
   readonly statusCode?: number;
   readonly code?: string;
-<<<<<<< HEAD
   readonly details?: Record<string, any> | undefined;
-=======
-  readonly details?: Record<string, unknown>;
->>>>>>> e14cbe64
   readonly isOperational?: boolean;
   readonly cause?: Error | undefined;
   readonly domain?: ErrorDomain;
@@ -77,11 +73,7 @@
   readonly source?: string;
   readonly correlationId?: string;
   readonly parentErrorId?: string;
-<<<<<<< HEAD
   readonly context?: Record<string, any> | undefined;
-=======
-  readonly context?: Record<string, unknown>;
->>>>>>> e14cbe64
   readonly retryable?: boolean;
   readonly recoveryStrategies?: RecoveryStrategy[] | undefined;
 }
