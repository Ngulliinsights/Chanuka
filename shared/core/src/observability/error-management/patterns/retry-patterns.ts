--- conflicted
+++ resolved
@@ -5,10 +5,7 @@
  * with exponential backoff, jitter, and circuit breaker integration.
  */
 
-<<<<<<< HEAD
 import { BaseError, ErrorSeverity } from '../errors/base-error';
-=======
->>>>>>> e14cbe64
 import { logger } from '../../logging/index.js';
 import { BaseError } from '../errors/base-error.js';
 
@@ -256,11 +253,7 @@
  * Decorator for automatic retry on method calls
  */
 export function retry(options: RetryOptions = {}) {
-<<<<<<< HEAD
   return function (_target: any, propertyKey: string, descriptor: PropertyDescriptor) {
-=======
-  return function (_target: unknown, _propertyKey: string, descriptor: PropertyDescriptor) {
->>>>>>> e14cbe64
     const originalMethod = descriptor.value;
     const retryStrategy = new ExponentialBackoffRetry(options);
 
