--- conflicted
+++ resolved
@@ -1,8 +1,5 @@
-<<<<<<< HEAD
 import { MiddlewareProvider } from '../types';
 import { CoreValidationService as ValidationService } from '../../validation/core/validation-service';
-=======
->>>>>>> e14cbe64
 import { Request, Response, NextFunction } from 'express';
 
 import { MiddlewareProvider } from '../../types';
