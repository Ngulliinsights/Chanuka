--- conflicted
+++ resolved
@@ -1,8 +1,5 @@
-<<<<<<< HEAD
 import { MiddlewareProvider } from '../types';
 import { CacheService } from '../../caching/core/interfaces';
-=======
->>>>>>> e14cbe64
 import { Request, Response, NextFunction } from 'express';
 
 import { CacheService } from '../../caching/core/interfaces';
