--- conflicted
+++ resolved
@@ -1,10 +1,5 @@
 import { Request, Response, NextFunction } from 'express';
-<<<<<<< HEAD
 import { MiddlewareProvider } from '../types';
-=======
-
-import { MiddlewareProvider } from '../../types';
->>>>>>> e14cbe64
 import { Services } from '../../types/services';
 // import { logger } from '../observability/logging'; // Unused import
 
@@ -13,29 +8,11 @@
 
   constructor(private readonly services: Services) {}
 
-<<<<<<< HEAD
   validate(_options: Record<string, any>): boolean {
     return true; // Add validation logic
   }
 
   create(_options: Record<string, any>) {
-=======
-  validate(_options: Record<string, unknown>): boolean {
-    return true; // Add validation logic
-  }
-
-  create(options: { 
-    jwtSecret?: string;
-    skipPaths?: string[];
-    requireAuth?: boolean;
-  } = {}) {
-    const { 
-      jwtSecret = process.env.JWT_SECRET || 'dev-secret-key',
-      skipPaths = ['/health', '/api/public'],
-      requireAuth = true 
-    } = options;
-
->>>>>>> e14cbe64
     return async (req: Request, res: Response, next: NextFunction) => {
       try {
         // Skip authentication for certain paths
